"""
Configuration management base module.

This module provides a generic framework for loading, parsing, and validating
configuration files of different formats (JSON, YAML). It handles the conversion
of configuration data to strongly typed dataclass instances, with support for
nested dataclasses and complex type validation.

The module includes:
- ConfigBase class: The main class for loading and validating configuration
- Type validation utilities
- Support for different configuration file formats

Typical usage:
    @config_class(file_name="database")
    class DatabaseConfig:
        host: str
        port: int = 5432

    config = ConfigBase.load(DatabaseConfig)
"""

import dataclasses
from collections.abc import Iterable
from pathlib import Path
from typing import Any, Generic, TypeVar, Union, get_args, get_origin

from configr.exceptions import ConfigFileNotFoundError, ConfigLoadError
from configr.loaders.loader_base import ConfigLoader, FileConfigLoader
from configr.loaders.loader_dotenv import DotEnvConfigLoader
from configr.loaders.loader_env_var import EnvVarConfigLoader
from configr.loaders.loader_json import JSONConfigLoader
from configr.loaders.loader_yaml import YAMLConfigLoader

T = TypeVar("T")


class ConfigBase(Generic[T]):
    """
    Base class for configuration management.

    Handles loading configuration from files and conversion to dataclasses.
    """

    _loaders: list[type[ConfigLoader]] = [
        JSONConfigLoader,
        YAMLConfigLoader,
        DotEnvConfigLoader,
        EnvVarConfigLoader,
    ]

    @classmethod
    def set_config_dir(cls, config_dir: str | Path) -> None:
        """
        Set the directory where configuration files are stored.

        Args:
            config_dir (str | Path): The directory path for configuration files.
        """
        FileConfigLoader.set_config_dir(config_dir)

    @classmethod
    def get_available_loaders(cls) -> list[type[ConfigLoader]]:
        """
        Get available loaders for different file extensions.

        Returns:
            list[type[ConfigLoader]]: A list of available configuration loaders.
        """
        return cls._loaders

    @classmethod
    def get_available_file_loaders(cls) -> list[type[FileConfigLoader]]:
        """
        Get available file-based loaders for different file extensions.

        Returns:
            list[type[FileConfigLoader]]: A list of file-based configuration loaders.
        """
        return [
            loader for loader in cls._loaders if issubclass(loader, FileConfigLoader)
        ]

    @classmethod
    def add_loader(cls, loader: type[ConfigLoader]) -> None:
        """
        Add a loader for a specific file extension.

        Args:
            loader (type[ConfigLoader]): The loader to add.
        """
        if loader not in cls._loaders:
            cls._loaders.append(loader)

    @classmethod
    def remove_loader(cls, loader: type[ConfigLoader]) -> None:
        """
        Remove a specific loader.

        Args:
            loader (type[ConfigLoader]): The loader to remove.
        """
        if loader in cls._loaders:
            cls._loaders.remove(loader)

    @classmethod
<<<<<<< HEAD
    def load(
        cls,
        config_class: type[T],
        config_data: dict | None = None,
        loader: type[ConfigLoader] | None = None,
    ) -> T:
=======
    def load(cls, config_class: type[T], config_data: dict | None = None,
             loader: type[ConfigLoader] | None = None) -> T:
>>>>>>> 9c4ea0e6
        """
        Load configuration from file and convert to the specified dataclass.

        Args:
            config_class (type[T]): The dataclass to convert configuration to.
            config_data (dict | None): Optional dictionary with configuration
                                       data. If not provided, the configuration
                                       will be loaded from file.
            loader (type[ConfigLoader] | None): Optional loader to use for type
                                                checking, required for nested
                                                classes. For parent class loader
                                                is determined automatically based
                                                on file type/configured loaders.

        Returns:
            T: An instance of the specified dataclass with loaded configuration.

        Raises:
            TypeError: If `config_class` is not a dataclass.
            ConfigValidationError: If configuration validation fails.
        """
        # Ensure config_class is a dataclass
        if not dataclasses.is_dataclass(config_class):
            raise TypeError(f"{config_class.__name__} must be a dataclass")

        # Load from file if no data provided
        if config_data is None:
            config_data, loader = cls.__load_config_data(config_class)

        # If no loader provided (edge case), try to get one
        # This shouldn't happen in normal recursive flow
        if loader is None:
            loader = cls._get_loader(config_class)

        # Extract field names and types from the dataclass
        fields = {f.name: f.type for f in dataclasses.fields(config_class)}
        filtered_data = cls.__filter_fields(fields, config_data)

        # Load config data recursively for nested dataclasses
        config_data = cls.__load_nested_dataclasses(fields, filtered_data, loader)

        # Validate the types of the fields in the dataclass
<<<<<<< HEAD
        loader.check_types(fields, config_data)
=======
        loader.check_types(fields, filtered_data)
>>>>>>> 9c4ea0e6

        # Create an instance of the dataclass and return it
        return config_class(**config_data)

    @classmethod
    def __filter_fields(
        cls, fields: dict[str, type], raw_config_data: dict[str, Any]
    ) -> dict[str, Any]:
        """
        Filter the data to include only the fields defined in the dataclass.

        This method takes a dictionary of field definitions and a dictionary
        of raw configuration data, and filters the configuration data to include
        only the keys that match the field names in the dataclass.

        Args:
            fields (dict[str, type]): A dictionary mapping field names to
                                      their types, extracted from the
                                      dataclass.
            raw_config_data (dict[str, Any]): A dictionary containing the
                                              raw configuration data to be
                                              filtered.

        Returns:
            dict[str, Any]: A dictionary containing only the key-value pairs from
                            `raw_config_data` that match the field names in `fields`.
        """
        # Get the set of field names
        field_names = fields.keys()

        # Filter the configuration data to include only keys that match field names
        # and return the field definitions and the filtered data
        return {k: v for k, v in raw_config_data.items() if k in field_names}

    @classmethod
    def __load_config_data(
<<<<<<< HEAD
        cls, config_class: type[T]
    ) -> tuple[dict, type[ConfigLoader]]:
=======
            cls, config_class: type[T]) -> tuple[dict, type[ConfigLoader]]:
>>>>>>> 9c4ea0e6
        """
        Load configuration data from file or loader and return as a dictionary.

        Args:
            config_class: The dataclass type for which to load configuration data.

        Returns:
            tuple[dict, type[ConfigLoader]]: A tuple of (loaded config data and
                                             loader used)
        """
        loader = cls._get_loader(config_class)
        name = loader.get_config_name(config_class)
        config_data = loader.load(name, config_class)
        if not config_data:
<<<<<<< HEAD
            raise ConfigLoadError(
                f"Failed to load configuration for {name} using {loader.__name__}"
            )
        return config_data, loader

    @classmethod
    def __load_nested_dataclasses(
        cls, fields: dict[str, type], data: dict, loader: type[ConfigLoader]
    ) -> dict:
=======
            raise ConfigLoadError(f"Failed to load configuration for {name} "
                                  f"using {loader.__name__}")
        return config_data, loader

    @classmethod
    def __load_nested_dataclasses(cls, fields: dict[str, type], data: dict,
                                  loader: type[ConfigLoader]) -> dict:
>>>>>>> 9c4ea0e6
        """
        Recursively load nested dataclasses.

        Args:
            fields (dict[str, type]): A dictionary mapping field names to their types.
            data (dict): The configuration data to process.
            loader (type[ConfigLoader]): The loader to use for nested dataclasses.

        Returns:
            dict: The processed configuration data with nested dataclasses loaded.
        """
        for key, value in data.items():
            field_type = fields[key]
            origin = get_origin(field_type)
            # Only extract inner type for Union types (including Optional)
            # For collections like list, tuple, set, dict - handle separately
            if origin is Union:
                if any(dataclasses.is_dataclass(arg) for arg in get_args(field_type)):
                    field_type = next(arg for arg in get_args(field_type))
            if dataclasses.is_dataclass(field_type):
                if isinstance(value, dict):
                    data[key] = cls.load(field_type, value, loader)
                elif value is None:
                    # Try to create a new (empty) instance of nested dataclass
                    # if value is None.
                    # This only works if the nested dataclass has no required arguments,
                    # otherwise the value will remain None
                    try:
                        data[key] = field_type()
                    except TypeError:
                        pass
            elif isinstance(value, Iterable):
                origin_types = get_args(fields[key])
                if origin_types and dataclasses.is_dataclass(origin_types[0]):
                    for i, value_elem in enumerate(value):
                        if isinstance(value_elem, dict):
                            value[i] = cls.load(origin_types[0], value_elem, loader)
                    data[key] = value

        return data

    @classmethod
    def _get_loader(cls, config_class: type) -> type[ConfigLoader]:
        """
        Determine the appropriate loader for the given configuration class.

        Args:
            config_class (type): The configuration class for which to find a loader.

        Returns:
            type[ConfigLoader]: The loader for the configuration class.

        Raises:
            IndexError: If more than one non-file loader is found.
            ValueError: If no valid loader is found.
        """
        for loader in cls.get_available_file_loaders():
            if loader.config_file_exists(loader.get_config_file_name(config_class)):
                return loader

        # If file loader is expected but could not be found,
        # raise ConfigFileNotFoundError
        if len(Path(config_class._config_file_name).suffixes) >= 1:
            raise ConfigFileNotFoundError(
                f"Configuration file not found: {config_class._config_file_name}"
            )

        # Return the first non-file loader if no file loader is found
        # and not extension is specified
        _non_file_loaders = [
            loader
            for loader in cls.get_available_loaders()
            if loader not in cls.get_available_file_loaders()
        ]

        if len(_non_file_loaders) > 1:
            raise IndexError(
                f"Found more than one non-file loader: {_non_file_loaders}"
            )

        if len(_non_file_loaders) == 1:
            return _non_file_loaders[0]

        raise ValueError(f"No valid loader found for {config_class}")<|MERGE_RESOLUTION|>--- conflicted
+++ resolved
@@ -104,17 +104,8 @@
             cls._loaders.remove(loader)
 
     @classmethod
-<<<<<<< HEAD
-    def load(
-        cls,
-        config_class: type[T],
-        config_data: dict | None = None,
-        loader: type[ConfigLoader] | None = None,
-    ) -> T:
-=======
     def load(cls, config_class: type[T], config_data: dict | None = None,
              loader: type[ConfigLoader] | None = None) -> T:
->>>>>>> 9c4ea0e6
         """
         Load configuration from file and convert to the specified dataclass.
 
@@ -157,11 +148,8 @@
         config_data = cls.__load_nested_dataclasses(fields, filtered_data, loader)
 
         # Validate the types of the fields in the dataclass
-<<<<<<< HEAD
+        loader.check_types(fields, filtered_data)
         loader.check_types(fields, config_data)
-=======
-        loader.check_types(fields, filtered_data)
->>>>>>> 9c4ea0e6
 
         # Create an instance of the dataclass and return it
         return config_class(**config_data)
@@ -198,12 +186,7 @@
 
     @classmethod
     def __load_config_data(
-<<<<<<< HEAD
-        cls, config_class: type[T]
-    ) -> tuple[dict, type[ConfigLoader]]:
-=======
             cls, config_class: type[T]) -> tuple[dict, type[ConfigLoader]]:
->>>>>>> 9c4ea0e6
         """
         Load configuration data from file or loader and return as a dictionary.
 
@@ -218,25 +201,14 @@
         name = loader.get_config_name(config_class)
         config_data = loader.load(name, config_class)
         if not config_data:
-<<<<<<< HEAD
             raise ConfigLoadError(
                 f"Failed to load configuration for {name} using {loader.__name__}"
             )
         return config_data, loader
 
     @classmethod
-    def __load_nested_dataclasses(
-        cls, fields: dict[str, type], data: dict, loader: type[ConfigLoader]
-    ) -> dict:
-=======
-            raise ConfigLoadError(f"Failed to load configuration for {name} "
-                                  f"using {loader.__name__}")
-        return config_data, loader
-
-    @classmethod
     def __load_nested_dataclasses(cls, fields: dict[str, type], data: dict,
                                   loader: type[ConfigLoader]) -> dict:
->>>>>>> 9c4ea0e6
         """
         Recursively load nested dataclasses.
 
