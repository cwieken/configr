--- conflicted
+++ resolved
@@ -2,7 +2,6 @@
 
 All notable changes to this project will be documented in this file.
 
-<<<<<<< HEAD
 ## [0.5.0] - 2025-12-12
 
 ### Fixed
@@ -10,17 +9,14 @@
 - Fixed issue with Union type handling in nested dataclasses to properly extract inner types
 - Fixed validation of nested dataclass fields to use correctly processed config data
 
-=======
->>>>>>> 9c4ea0e6
+
 ## [0.4.0] - 2025-11-07
 
 ### Fixed
 
-<<<<<<< HEAD
 - Fixed issue where nested dataclasses required additional type annotations to properly validate
-=======
 - Issue were nested dataclasses also needed `@config_class` annotation
->>>>>>> 9c4ea0e6
+
 
 ## [0.3.0] - 2025-09-07
 
@@ -35,11 +31,13 @@
 
 - Enhanced ConfigBase to automatically include the DotEnvConfigLoader
 
+
 ## [0.2.1] - 2025-09-07
 
 ### Fixed
 
 - Fixed issue where build package does not include loaders
+
 
 ## [0.2.0] - 2025-05-16
 
@@ -64,12 +62,14 @@
 - Edge cases in configuration file discovery
 - Error messages for configuration validation failures
 
+
 ## [0.1.1] - 2025-04-18
 
 ### Fixed
 
 - Documentation improvements in code comments
 - Minor typo corrections
+
 
 ## [0.1.0] - 2025-04-18
 
